--- conflicted
+++ resolved
@@ -106,16 +106,11 @@
             timestamp_writes: None,
             occlusion_query_set: None,
         });
-<<<<<<< HEAD
         let pass_span = diagnostics.pass_span(&mut render_pass, "meshlet_main_opaque_pass_3d");
-        if let Some(viewport) = camera.viewport.as_ref() {
-            render_pass.set_camera_viewport(&viewport.with_override(resolution_override));
-=======
         if let Some(viewport) =
             Viewport::from_viewport_and_override(camera.viewport.as_ref(), resolution_override)
         {
             render_pass.set_camera_viewport(&viewport);
->>>>>>> ad36585d
         }
 
         render_pass.set_bind_group(
@@ -239,16 +234,11 @@
             timestamp_writes: None,
             occlusion_query_set: None,
         });
-<<<<<<< HEAD
         let pass_span = diagnostics.pass_span(&mut render_pass, "meshlet_prepass");
-        if let Some(viewport) = camera.viewport.as_ref() {
-            render_pass.set_camera_viewport(&viewport.with_override(resolution_override));
-=======
         if let Some(viewport) =
             Viewport::from_viewport_and_override(camera.viewport.as_ref(), resolution_override)
         {
             render_pass.set_camera_viewport(&viewport);
->>>>>>> ad36585d
         }
 
         if view_has_motion_vector_prepass {
@@ -382,16 +372,11 @@
             timestamp_writes: None,
             occlusion_query_set: None,
         });
-<<<<<<< HEAD
         let pass_span = diagnostics.pass_span(&mut render_pass, "meshlet_deferred_prepass");
-        if let Some(viewport) = camera.viewport.as_ref() {
-            render_pass.set_camera_viewport(&viewport.with_override(resolution_override));
-=======
         if let Some(viewport) =
             Viewport::from_viewport_and_override(camera.viewport.as_ref(), resolution_override)
         {
             render_pass.set_camera_viewport(&viewport);
->>>>>>> ad36585d
         }
 
         if view_has_motion_vector_prepass {
